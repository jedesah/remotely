--- conflicted
+++ resolved
@@ -10,17 +10,10 @@
 )
 
 libraryDependencies ++= Seq(
-<<<<<<< HEAD
   "org.scalaz.stream"  %% "scalaz-stream" % "0.5",
-  "org.typelevel"      %% "scodec-core"   % "1.4.0.scalaz70-SNAPSHOT",
-  "com.typesafe.akka"  %% "akka-actor"    % "2.2.4",
+  "org.typelevel"      %% "scodec-core"   % "1.5.0",
   "org.apache.commons" % "commons-pool2"  % "2.2",
   "io.netty"           % "netty"          % "3.6.6.Final"
-=======
-  "org.scalaz.stream" %% "scalaz-stream" % "0.5",
-  "org.typelevel"     %% "scodec-core"   % "1.1.0",
-  "com.typesafe.akka" %% "akka-actor"    % "2.2.4"
->>>>>>> 03d6ce60
 )
 
 addCompilerPlugin("org.scalamacros" % "paradise" % paradiseVersion cross CrossVersion.full)
