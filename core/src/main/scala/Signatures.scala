//: ----------------------------------------------------------------------------
//: Copyright (C) 2014 Verizon.  All Rights Reserved.
//:
//:   Licensed under the Apache License, Version 2.0 (the "License");
//:   you may not use this file except in compliance with the License.
//:   You may obtain a copy of the License at
//:
//:       http://www.apache.org/licenses/LICENSE-2.0
//:
//:   Unless required by applicable law or agreed to in writing, software
//:   distributed under the License is distributed on an "AS IS" BASIS,
//:   WITHOUT WARRANTIES OR CONDITIONS OF ANY KIND, either express or implied.
//:   See the License for the specific language governing permissions and
//:   limitations under the License.
//:
//: ----------------------------------------------------------------------------

package remotely

import scala.reflect.runtime.universe.TypeTag
import codecs._
<<<<<<< HEAD
import scodec.{Codec,Encoder,Err}
import scodec.bits.BitVector
import scalaz.concurrent.Task
import scalaz.stream.Process
import scalaz.{\/,Foldable,NonEmptyList}
import scalaz.std.list._
import scalaz.std.string._
import shapeless._

case class Signature(name: String, tag: String, inTypes: List[String], outType: String, isStream: Boolean) {
=======
import scodec.Codec

case class Field[+A]private[remotely](name: String, typeString: String)
object Field {
  def strict[A:TypeTag](name: String) = Field[A](name, Remote.toTag[A])
}
case class Type[+A]private[remotely](name: String)
object Type {
  def apply[A:TypeTag]: Type[A] = Type[A](Remote.toTag[A])
}
case class Signature(name: String, params: List[Field[Any]], outType: String) {
>>>>>>> 4519773b
  /** returns a string in the form "Type, Type => Response[Type]",
    *  wrapping Response around the return type def
    */
  def wrapResponse: String =
    s"${lhsWithArrow}Response[${outType}]"

  private def lhs = params.map(_.typeString).mkString(",")

  private def lhsWithArrow = if (params.isEmpty) "" else s"$lhs => "

  def typeString = lhsWithArrow + outType

  def tag = {
    s"$name: $typeString"
  }

}

object Signature {
<<<<<<< HEAD
  implicit val signatureCodec: Codec[Signature] = (utf8 ~~ utf8 ~~ list(utf8) ~~ utf8 ~~ bool).widenAs[Signature](Signature.apply, Signature.unapply)
=======
  // What is the difference between ~ and ~~ ?
  implicit val fieldCodec: Codec[Field[Any]] = (utf8 ~~ utf8).widenAs[Field[Any]](Field.apply, Field.unapply)
  implicit val signatureCodec: Codec[Signature] = (utf8  ~~ list(fieldCodec) ~~ utf8).widenAs[Signature](Signature.apply, Signature.unapply)
>>>>>>> 4519773b
}

case class Signatures(signatures: Set[Signature]) {

<<<<<<< HEAD
  def specify0[A: TypeTag](name: String): Signatures =
    Signatures(signatures + Signature(name, Remote.nameToTag[A](name), List(), Remote.toTag[A], false))

  def specifyStream0[A: TypeTag](name: String): Signatures =
    Signatures(signatures + Signature(name, Remote.nameToTag[Process[Task,A]](name), List(), Remote.toTag[A], true))

  def specify1[A:TypeTag,B:TypeTag](name: String): Signatures =
    Signatures(signatures + Signature(name, Remote.nameToTag[A=>B](name), List(Remote.toTag[A]), Remote.toTag[B], false))

  def specifyStream1[A:TypeTag,B:TypeTag](name: String): Signatures =
    Signatures(signatures + Signature(name, Remote.nameToTag[A=>Process[Task,B]](name), List(Remote.toTag[A]), Remote.toTag[B], true))

  def specify2[A:TypeTag,B:TypeTag,C:TypeTag](name: String): Signatures =
    Signatures(signatures + Signature(name, Remote.nameToTag[(A,B)=>C](name), List(Remote.toTag[A], Remote.toTag[B]), Remote.toTag[C], false))

  def specifyStream2[A:TypeTag,B:TypeTag,C:TypeTag](name: String): Signatures =
    Signatures(signatures + Signature(name, Remote.nameToTag[(A,B)=>Process[Task,C]](name), List(Remote.toTag[A], Remote.toTag[B]), Remote.toTag[C], true))

  def specify3[A:TypeTag,B:TypeTag,C:TypeTag,D:TypeTag](name: String): Signatures =
    Signatures(signatures + Signature(name, Remote.nameToTag[(A,B,C)=>D](name), List(Remote.toTag[A], Remote.toTag[B], Remote.toTag[C]), Remote.toTag[D], false))

  def specifyStream3[A:TypeTag,B:TypeTag,C:TypeTag,D:TypeTag](name: String): Signatures =
    Signatures(signatures + Signature(name, Remote.nameToTag[(A,B,C)=>Process[Task,D]](name), List(Remote.toTag[A], Remote.toTag[B], Remote.toTag[C]), Remote.toTag[D], true))

  def specify4[A:TypeTag,B:TypeTag,C:TypeTag,D:TypeTag,E:TypeTag](name: String): Signatures =
    Signatures(signatures + Signature(name, Remote.nameToTag[(A,B,C,D)=>D](name), List(Remote.toTag[A], Remote.toTag[B], Remote.toTag[C], Remote.toTag[D]), Remote.toTag[E], false))

  def specifyStream4[A:TypeTag,B:TypeTag,C:TypeTag,D:TypeTag,E:TypeTag](name: String): Signatures =
    Signatures(signatures + Signature(name, Remote.nameToTag[(A,B,C,D)=>Process[Task,D]](name), List(Remote.toTag[A], Remote.toTag[B], Remote.toTag[C], Remote.toTag[D]), Remote.toTag[E], true))
=======
  def specify(name: String, in: List[Field[Any]], outType: String) =
    Signatures(signatures + Signature(name, in, outType))

  def specify0(name: String, out: String): Signatures =
    specify(name, Nil, out)

  def specify1(name: String, in: Field[Any], out: String): Signatures =
    specify(name, List(in), out)

  def specify2(name: String, in1: Field[Any], in2: Field[Any], out: String): Signatures =
    specify(name, List(in1, in2), out)

  def specify3(name: String, in1: Field[Any], in2: Field[Any], in3: Field[Any], out: String): Signatures =
    specify(name, List(in1, in2, in3), out)

  def specify4(name: String, in1: Field[Any], in2: Field[Any], in3: Field[Any], in4: Field[Any], out: String): Signatures =
    specify(name, List(in1, in2, in3, in4), out)
>>>>>>> 4519773b

  def pretty: String = "Signatures.empty\n" +
                        signatures.map(s =>
                           s"""  .specify[${s.typeString}]("${s.name}")"""
                         ).mkString("\n")

}

object Signatures {
  val Arrow = "(.*)=>(.*)".r
  private[remotely] def wrapResponse(typename: String, isStream: Boolean): String = typename match {
    case Arrow(l,r) if isStream => s"$l=> Response[Process[Task,${r.trim}]]"
    case Arrow(l,r) => s"$l=> Response[${r.trim}]"
    case _ if isStream => s"Response[Process[Task,$typename]]"
    case _ => s"Response[$typename]"
  }

<<<<<<< HEAD
  val empty = Signatures(Set(Signature("describe", "describe: List[remotely.Signature]", List(), "List[Remotely.Signature]", false)))

  // converts "sum: List[Int] => Int" to ("sum", "List[Int] => Int")
  private[remotely] def split(typedName: String): (String,String) = {
    val parts = typedName.split(':').toIndexedSeq
    val name = parts.init.mkString(":").trim
    val typename = parts.last.trim
    (name, typename)
  }
=======
  val empty = Signatures(Set(Signature("describe", List(), "List[remotely.Signature]")))
>>>>>>> 4519773b

  private[remotely] def indent(by: String)(s: String): String =
    by + s.replace("\n", "\n" + by)
}<|MERGE_RESOLUTION|>--- conflicted
+++ resolved
@@ -19,18 +19,6 @@
 
 import scala.reflect.runtime.universe.TypeTag
 import codecs._
-<<<<<<< HEAD
-import scodec.{Codec,Encoder,Err}
-import scodec.bits.BitVector
-import scalaz.concurrent.Task
-import scalaz.stream.Process
-import scalaz.{\/,Foldable,NonEmptyList}
-import scalaz.std.list._
-import scalaz.std.string._
-import shapeless._
-
-case class Signature(name: String, tag: String, inTypes: List[String], outType: String, isStream: Boolean) {
-=======
 import scodec.Codec
 
 case class Field[+A]private[remotely](name: String, typeString: String)
@@ -41,8 +29,7 @@
 object Type {
   def apply[A:TypeTag]: Type[A] = Type[A](Remote.toTag[A])
 }
-case class Signature(name: String, params: List[Field[Any]], outType: String) {
->>>>>>> 4519773b
+case class Signature(name: String, params: List[Field[Any]], outType: String, isStream: Boolean) {
   /** returns a string in the form "Type, Type => Response[Type]",
     *  wrapping Response around the return type def
     */
@@ -62,48 +49,13 @@
 }
 
 object Signature {
-<<<<<<< HEAD
-  implicit val signatureCodec: Codec[Signature] = (utf8 ~~ utf8 ~~ list(utf8) ~~ utf8 ~~ bool).widenAs[Signature](Signature.apply, Signature.unapply)
-=======
   // What is the difference between ~ and ~~ ?
   implicit val fieldCodec: Codec[Field[Any]] = (utf8 ~~ utf8).widenAs[Field[Any]](Field.apply, Field.unapply)
-  implicit val signatureCodec: Codec[Signature] = (utf8  ~~ list(fieldCodec) ~~ utf8).widenAs[Signature](Signature.apply, Signature.unapply)
->>>>>>> 4519773b
+  implicit val signatureCodec: Codec[Signature] = (utf8  ~~ list(fieldCodec) ~~ utf8 ~~ bool).widenAs[Signature](Signature.apply, Signature.unapply)
 }
 
 case class Signatures(signatures: Set[Signature]) {
 
-<<<<<<< HEAD
-  def specify0[A: TypeTag](name: String): Signatures =
-    Signatures(signatures + Signature(name, Remote.nameToTag[A](name), List(), Remote.toTag[A], false))
-
-  def specifyStream0[A: TypeTag](name: String): Signatures =
-    Signatures(signatures + Signature(name, Remote.nameToTag[Process[Task,A]](name), List(), Remote.toTag[A], true))
-
-  def specify1[A:TypeTag,B:TypeTag](name: String): Signatures =
-    Signatures(signatures + Signature(name, Remote.nameToTag[A=>B](name), List(Remote.toTag[A]), Remote.toTag[B], false))
-
-  def specifyStream1[A:TypeTag,B:TypeTag](name: String): Signatures =
-    Signatures(signatures + Signature(name, Remote.nameToTag[A=>Process[Task,B]](name), List(Remote.toTag[A]), Remote.toTag[B], true))
-
-  def specify2[A:TypeTag,B:TypeTag,C:TypeTag](name: String): Signatures =
-    Signatures(signatures + Signature(name, Remote.nameToTag[(A,B)=>C](name), List(Remote.toTag[A], Remote.toTag[B]), Remote.toTag[C], false))
-
-  def specifyStream2[A:TypeTag,B:TypeTag,C:TypeTag](name: String): Signatures =
-    Signatures(signatures + Signature(name, Remote.nameToTag[(A,B)=>Process[Task,C]](name), List(Remote.toTag[A], Remote.toTag[B]), Remote.toTag[C], true))
-
-  def specify3[A:TypeTag,B:TypeTag,C:TypeTag,D:TypeTag](name: String): Signatures =
-    Signatures(signatures + Signature(name, Remote.nameToTag[(A,B,C)=>D](name), List(Remote.toTag[A], Remote.toTag[B], Remote.toTag[C]), Remote.toTag[D], false))
-
-  def specifyStream3[A:TypeTag,B:TypeTag,C:TypeTag,D:TypeTag](name: String): Signatures =
-    Signatures(signatures + Signature(name, Remote.nameToTag[(A,B,C)=>Process[Task,D]](name), List(Remote.toTag[A], Remote.toTag[B], Remote.toTag[C]), Remote.toTag[D], true))
-
-  def specify4[A:TypeTag,B:TypeTag,C:TypeTag,D:TypeTag,E:TypeTag](name: String): Signatures =
-    Signatures(signatures + Signature(name, Remote.nameToTag[(A,B,C,D)=>D](name), List(Remote.toTag[A], Remote.toTag[B], Remote.toTag[C], Remote.toTag[D]), Remote.toTag[E], false))
-
-  def specifyStream4[A:TypeTag,B:TypeTag,C:TypeTag,D:TypeTag,E:TypeTag](name: String): Signatures =
-    Signatures(signatures + Signature(name, Remote.nameToTag[(A,B,C,D)=>Process[Task,D]](name), List(Remote.toTag[A], Remote.toTag[B], Remote.toTag[C], Remote.toTag[D]), Remote.toTag[E], true))
-=======
   def specify(name: String, in: List[Field[Any]], outType: String) =
     Signatures(signatures + Signature(name, in, outType))
 
@@ -121,7 +73,6 @@
 
   def specify4(name: String, in1: Field[Any], in2: Field[Any], in3: Field[Any], in4: Field[Any], out: String): Signatures =
     specify(name, List(in1, in2, in3, in4), out)
->>>>>>> 4519773b
 
   def pretty: String = "Signatures.empty\n" +
                         signatures.map(s =>
@@ -139,19 +90,7 @@
     case _ => s"Response[$typename]"
   }
 
-<<<<<<< HEAD
-  val empty = Signatures(Set(Signature("describe", "describe: List[remotely.Signature]", List(), "List[Remotely.Signature]", false)))
-
-  // converts "sum: List[Int] => Int" to ("sum", "List[Int] => Int")
-  private[remotely] def split(typedName: String): (String,String) = {
-    val parts = typedName.split(':').toIndexedSeq
-    val name = parts.init.mkString(":").trim
-    val typename = parts.last.trim
-    (name, typename)
-  }
-=======
-  val empty = Signatures(Set(Signature("describe", List(), "List[remotely.Signature]")))
->>>>>>> 4519773b
+  val empty = Signatures(Set(Signature("describe", List(), "List[remotely.Signature]", false)))
 
   private[remotely] def indent(by: String)(s: String): String =
     by + s.replace("\n", "\n" + by)
