--- conflicted
+++ resolved
@@ -131,21 +131,10 @@
 
   def remoteEncode[A](r: Remote[A]): Attempt[BitVector] =
     r match {
-<<<<<<< HEAD
-      case Local(a,e,t) => C.uint8.encode(0) <+> // tag byte
-        utf8.encode(t) <+>
-        e.asInstanceOf[Option[Encoder[A]]].map(_.encode(a))
-          .getOrElse(Attempt.failure(Err("cannot encode Local value with undefined encoder")))
-      case Async(a,e,t) =>
-        Attempt.failure(Err("cannot encode Async constructor; call Remote.localize first"))
-      case Ref(t) => C.uint8.encode(1) <+>
-        utf8.encode(t)
-=======
       case l: Local[A] => C.uint8.encode(0) <+> localRemoteEncoder.encode(l)
       case Async(a,e,t) =>
         left(Err("cannot encode Async constructor; call Remote.localize first"))
       case r: Ref[A] => C.uint8.encode(1) <+> refCodec.encode(r)
->>>>>>> 696c7a25
       case Ap1(f,a) => C.uint8.encode(2) <+>
         remoteEncode(f) <+> remoteEncode(a)
       case Ap2(f,a,b) => C.uint8.encode(3) <+>
@@ -254,204 +243,4 @@
     }.asInstanceOf[Decoder[A]]
   
   def succeed[A](a: A): Decoder[A] = C.provide(a)
-<<<<<<< HEAD
-
-  def decodeTask[A](bits: BitVector)(implicit LDA: Lazy[Decoder[A]]): Task[A] =
-    liftDecode(Decoder[A].decode(bits))
-  
-  def liftEncode(result: Err \/ BitVector): Task[BitVector] =
-    result.fold(
-      e => Task.fail(new EncodingFailure(e)),
-      bits => Task.now(bits)
-    )
-  def liftDecode[A](result: Attempt[DecodeResult[A]]): Task[A] =
-    result.fold(
-      e => Task.fail(new DecodingFailure(e)),
-      { case DecodeResult(a, bv) =>
-        if (bv.isEmpty) Task.now(a)
-        else Task.fail(new DecodingFailure(Err("trailing bits: " + bv))) 
-      }
-    )
-=======
-}
-
-trait TupleHelpers {
-  implicit class BedazzledCodec[A](a: Codec[A]) {
-    def ~~[B](b: Codec[B]): Tuple2Codec[A,B] =
-      new Tuple2Codec[A,B](a, b)
-  }
-
-  class Tuple2Codec[A,B](A: Codec[A], B: Codec[B]) extends Codec[(A,B)] {
-    def ~~[C](C: Codec[C]): Tuple3Codec[A,B,C] = new Tuple3Codec(A,B,C)
-
-    override def decode(bits: BitVector): Err \/ (BitVector, (A,B)) = {
-      for {
-        aa <- A.decode(bits).leftMap(e => Err(s"tuple2-1 from ${bits.size} bits -- " + e.messageWithContext))
-                      (bits1,a) = aa
-        bb <- B.decode(bits1).leftMap(e => Err(s"tuple2-2 from ${bits1.size} bits -- " + e.messageWithContext))
-      } yield(bb._1, (a,bb._2))
-
-    }
-
-    override def encode(ab: (A,B)): Err \/ BitVector =
-      for {
-        bits <- A.encode(ab._1)
-        bits2 <- B.encode(ab._2)
-      } yield bits ++ bits2
-
-    def pxmap[X](to: (A,B) => X, from: X => Option[(A,B)]): Codec[X] = this.pxmap(to.tupled, from)
-  }
-
-  class Tuple3Codec[A,B,C](A: Codec[A], B: Codec[B], C: Codec[C]) extends Codec[(A,B,C)] {
-    def ~~[D](D: Codec[D]): Tuple4Codec[A,B,C,D] = new Tuple4Codec(A,B,C,D)
-
-    override def decode(bits: BitVector): Err \/ (BitVector, (A,B,C)) = {
-      val x = for {
-        aa <- A.decode(bits)
-                      (bits1,a) = aa
-        bb <- B.decode(bits1)
-                      (bits2,b) = bb
-        cc <- C.decode(bits2)
-      } yield(cc._1, (a,b,cc._2))
-      x.leftMap(e => Err(s"tuple3 from ${bits.size} bits -- " + e.messageWithContext))
-    }
-
-    override def encode(abc: (A,B,C)): Err \/ BitVector =
-      for {
-        bits <- A.encode(abc._1)
-        bits2 <- B.encode(abc._2)
-        bits3 <- C.encode(abc._3)
-      } yield bits ++ bits2 ++ bits3
-
-    def pxmap[X](to: (A,B,C) => X, from: X => Option[(A,B,C)]): Codec[X] = this.pxmap(to.tupled, from)
-  }
-
-  class Tuple4Codec[A,B,C,D](A: Codec[A], B: Codec[B], C: Codec[C], D: Codec[D]) extends Codec[(A,B,C,D)] {
-    def ~~[E](E: Codec[E]): Tuple5Codec[A,B,C,D,E] = new Tuple5Codec(A,B,C,D,E)
-
-    override def decode(bits: BitVector): Err \/ (BitVector, (A,B,C,D)) = {
-      val x = for {
-        aa <- A.decode(bits)
-                      (bits1,a) = aa
-        bb <- B.decode(bits1)
-                      (bits2,b) = bb
-        cc <- C.decode(bits2)
-                      (bits3,c) = cc
-        dd <- D.decode(bits3)
-      } yield (dd._1, (a,b,c,dd._2))
-
-      x.leftMap(e => Err(s"tuple4 from ${bits.size} bits -- " + e.messageWithContext))
-    }
-    override def encode(abcd: (A,B,C,D)): Err \/ BitVector =
-      for {
-        bits <- A.encode(abcd._1)
-        bits2 <- B.encode(abcd._2)
-        bits3 <- C.encode(abcd._3)
-        bits4 <- D.encode(abcd._4)
-      } yield bits ++ bits2 ++ bits3 ++ bits4
-
-
-    def pxmap[X](to: (A,B,C,D) => X, from: X => Option[(A,B,C,D)]): Codec[X] = this.pxmap(to.tupled,from)
-  }
-
-  class Tuple5Codec[A,B,C,D,E](A: Codec[A], B: Codec[B], C: Codec[C], D: Codec[D], E: Codec[E]) extends Codec[(A,B,C,D,E)] {
-    def ~~[F](F: Codec[F]): Tuple6Codec[A,B,C,D,E,F] = new Tuple6Codec(A,B,C,D,E,F)
-
-    override def decode(bits: BitVector): Err \/ (BitVector, (A,B,C,D,E)) = {
-      val x = for {
-        aa <- A.decode(bits)
-                      (bits1,a) = aa
-        bb <- B.decode(bits1)
-                      (bits2,b) = bb
-        cc <- C.decode(bits2)
-                      (bits3,c) = cc
-        dd <- D.decode(bits3)
-                      (bits4,d) = dd
-        ee <- E.decode(bits4)
-      } yield (ee._1, (a,b,c,d,ee._2))
-      x.leftMap(e => Err(s"tuple4 from ${bits.size} bits -- " + e.messageWithContext))
-    }
-
-
-    override def encode(abcde: (A,B,C,D,E)): Err \/ BitVector =
-      for {
-        bits <- A.encode(abcde._1)
-        bits2 <- B.encode(abcde._2)
-        bits3 <- C.encode(abcde._3)
-        bits4 <- D.encode(abcde._4)
-        bits5 <- E.encode(abcde._5)
-      } yield bits ++ bits2 ++ bits3 ++ bits4 ++ bits5
-
-    def pxmap[X](to: (A,B,C,D,E) => X, from: X => Option[(A,B,C,D,E)]): Codec[X] = this.pxmap(to.tupled,from)
-
-  }
-
-  class Tuple6Codec[A,B,C,D,E,F](A: Codec[A], B: Codec[B], C: Codec[C], D: Codec[D], E: Codec[E], F: Codec[F]) extends Codec[(A,B,C,D,E,F)] {
-    def ~~[G](G: Codec[G]): Tuple7Codec[A,B,C,D,E,F,G] = new Tuple7Codec(A,B,C,D,E,F,G)
-
-    override def decode(bits: BitVector): Err \/ (BitVector, (A,B,C,D,E,F)) = {
-      val x = for {
-        aa <- A.decode(bits)
-                      (bits1,a) = aa
-        bb <- B.decode(bits1)
-                      (bits2,b) = bb
-        cc <- C.decode(bits2)
-                      (bits3,c) = cc
-        dd <- D.decode(bits3)
-                      (bits4,d) = dd
-        ee <- E.decode(bits4)
-                      (bits5,e) = ee
-        ff <- F.decode(bits5)
-      } yield (ff._1, (a,b,c,d,e,ff._2))
-      x.leftMap(e => Err(s"tuple3 from ${bits.size} bits -- " + e.messageWithContext))
-    }
-
-    override def encode(abcdef: (A,B,C,D,E,F)): Err \/ BitVector =
-      for {
-        bits <- A.encode(abcdef._1)
-        bits2 <- B.encode(abcdef._2)
-        bits3 <- C.encode(abcdef._3)
-        bits4 <- D.encode(abcdef._4)
-        bits5 <- E.encode(abcdef._5)
-        bits6 <- F.encode(abcdef._6)
-      } yield bits ++ bits2 ++ bits3 ++ bits4 ++ bits5 ++ bits6
-
-
-    def pxmap[X](to: (A,B,C,D,E,F) => X, from: X => Option[(A,B,C,D,E,F)]): Codec[X] = this.pxmap(to.tupled,from)
-  }
-
-  class Tuple7Codec[A,B,C,D,E,F,G](A: Codec[A], B: Codec[B], C: Codec[C], D: Codec[D], E: Codec[E], F: Codec[F], G: Codec[G]) extends Codec[(A,B,C,D,E,F,G)] {
-    override def decode(bits: BitVector): Err \/ (BitVector, (A,B,C,D,E,F,G)) = {
-      val x = for {
-        aa <- A.decode(bits)
-                      (bits1,a) = aa
-        bb <- B.decode(bits1)
-                      (bits2,b) = bb
-        cc <- C.decode(bits2)
-                      (bits3,c) = cc
-        dd <- D.decode(bits3)
-                      (bits4,d) = dd
-        ee <- E.decode(bits4)
-                      (bits5,e) = ee
-        ff <- F.decode(bits5)
-                      (bits6,f) = ff
-        gg <- G.decode(bits6)
-      } yield (gg._1, (a,b,c,d,e,f,gg._2))
-      x.leftMap(e => Err(s"tuple3 from ${bits.size} bits -- " + e.messageWithContext))
-    }
-
-    override def encode(abcdefg: (A,B,C,D,E,F,G)): scodec.Err \/ BitVector =
-      for {
-        bits <- A.encode(abcdefg._1)
-        bits2 <- B.encode(abcdefg._2)
-        bits3 <- C.encode(abcdefg._3)
-        bits4 <- D.encode(abcdefg._4)
-        bits5 <- E.encode(abcdefg._5)
-        bits6 <- F.encode(abcdefg._6)
-        bits7 <- G.encode(abcdefg._7)
-      } yield bits ++ bits2 ++ bits3 ++ bits4 ++ bits5 ++ bits6 ++ bits7
-
-    def pxmap[X](to: (A,B,C,D,E,F,G) => X, from: X => Option[(A,B,C,D,E,F,G)]): Codec[X] = this.pxmap(to.tupled,from)
-  }
->>>>>>> 696c7a25
 }