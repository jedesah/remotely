--- conflicted
+++ resolved
@@ -211,7 +211,7 @@
       responseTag <- utf8
       ctx <- Decoder[Response.Context]
       formatTags <- sortedSet[String]
-      responseDec <- env.codecs.get(responseTag) match {
+      responseEncoder <- env.codecs.get(responseTag) match {
         case None => fail(Err(s"[decoding] server does not have response serializer for: $responseTag"))
         case Some(a) => succeed(a)
       }
@@ -223,15 +223,7 @@
           fail(Err(s"[decoding] server does not have deserializers for:\n$unknownMsg"))
         }
       }
-<<<<<<< HEAD
-    } yield (responseDec, ctx, r)
-=======
-      responseEncoder <- env.codecs.get(responseTag) match {
-        case None => fail(Err(s"[decoding] server does not have response serializer for: $responseTag"))
-        case Some(a) => succeed(a)
-      }
     } yield (responseEncoder, ctx, r)
->>>>>>> 2a9255b4
 
   def responseDecoder[A](implicit LDA: Lazy[Decoder[A]]): Decoder[String \/ A] = bool flatMap {
     case false => utf8.map(left)
