--- conflicted
+++ resolved
@@ -29,22 +29,6 @@
 }
 
 object GenClient extends MacrosCompatibility {
-<<<<<<< HEAD
-  /**
-    * this just allows us to put a $signature into a quasi-quote.
-    * implemented this way instead of by providing Liftable[Signature]
-    * only because I gave up on trying to figure out the complex cake
-    * of path-dependant types which is the current reflection api.
-    */
-  def liftSignature(c: Context)(signature: Signature): c.universe.Tree = {
-    import c.universe._
-    val s = signature
-    val t: Tree = q"_root_.remotely.Signature(${s.name}, ${s.tag}, ${s.inTypes}, ${s.outType}, ${s.isStream})"
-    t
-  }
-
-=======
->>>>>>> 4519773b
   def impl(c: Context)(annottees: c.Expr[Any]*): c.Expr[Any] = {
     import c.universe._
     import Flag._
@@ -67,11 +51,7 @@
     // expecting any server to support. This will be baked into the
     // generated client as an expectedSignatures val.
     val esSet = {
-<<<<<<< HEAD
-      val sigs = s.signatures.map { liftSignature(c)(_) }
-=======
       val sigs = s.signatures.map { Gen.liftSignature(c)(_) }
->>>>>>> 4519773b
       c.Expr[Set[Signature]](q"Set[Signature]( ..${sigs.toList} )")
     }
 
