--- conflicted
+++ resolved
@@ -65,19 +65,14 @@
    * The `Monitoring` instance is notified of each request.
    */
   def evaluate[A:Decoder:TypeTag](e: Endpoint, M: Monitoring = Monitoring.empty)(r: Remote[A]): Response[A] =
-<<<<<<< HEAD
     evaluateImpl(e,M)(r)(Remote.toTag[A])
-=======
-  Response.scope { Response { ctx => // push a fresh ID onto the call stack
-    val refs = Remote.refs(r)
->>>>>>> 6fe6121c
 
   /**
    * In the actual implementation, we don't really care what type of Remote we receive. In any case, it is
    * going to become a stream of bits and produce wtv is the expected result is there are no errors.
    */
   def evaluateImpl[A:Decoder:TypeTag](e: Endpoint, M: Monitoring = Monitoring.empty)(r: Remote[Any])(remoteTag: String): Response[A] =
-    Remote.localize(r).flatMap { r => Response.scope { Response { ctx => // push a fresh ID onto the call stack
+    Response.scope { Response { ctx => // push a fresh ID onto the call stack
       val refs = Remote.refs(r)
 
       val stream = (r collect { case l: LocalStream[Any]@unchecked => l }).headOption
@@ -118,15 +113,8 @@
               failOnServerSideErr(start)(codecs.responseDecoder[A].complete.decode(bits).map(_.value).toProcess)
             ).flatten
           }
-<<<<<<< HEAD
       }
-    }}}
-=======
-        )
-      } yield result
-    }
-  }}
->>>>>>> 6fe6121c
+    }}
 
   implicit val BitVectorMonoid = Monoid.instance[BitVector]((a,b) => a ++ b, BitVector.empty)
   implicit val ByteVectorMonoid = Monoid.instance[ByteVector]((a,b) => a ++ b, ByteVector.empty)
