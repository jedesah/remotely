import remotely.Remote.LocalStream

import scalaz.{\/-, -\/, \/}

//: ----------------------------------------------------------------------------
//: Copyright (C) 2014 Verizon.  All Rights Reserved.
//:
//:   Licensed under the Apache License, Version 2.0 (the "License");
//:   you may not use this file except in compliance with the License.
//:   You may obtain a copy of the License at
//:
//:       http://www.apache.org/licenses/LICENSE-2.0
//:
//:   Unless required by applicable law or agreed to in writing, software
//:   distributed under the License is distributed on an "AS IS" BASIS,
//:   WITHOUT WARRANTIES OR CONDITIONS OF ANY KIND, either express or implied.
//:   See the License for the specific language governing permissions and
//:   limitations under the License.
//:
//: ----------------------------------------------------------------------------


package object remotely {
  import scala.concurrent.duration._
  import scala.reflect.runtime.universe.TypeTag
  import scalaz.stream.Process
  import scalaz.concurrent.Task
  import scalaz.\/.{left,right}
  import scalaz.Monoid
  import scodec.bits.{BitVector,ByteVector}
  import scodec.Decoder
  import utils._

/**
  * Represents the logic of a connection handler, a function
  * from a stream of bytes to a stream of bytes, which will
  * be sent back to the client. The connection will be closed
  * when the returned stream terminates.
  *
  * NB: This type cannot represent certain kinds of 'coroutine'
  * client/server interactions, where the server awaits a response
  * to a particular packet sent before continuing.
  */
  type Handler = Process[Task,BitVector] => Process[Task,BitVector]

  /**
   * Evaluate the given remote stream at the
   * specified endpoint, and get back the result.
   * This function is completely pure - no network
   * activity occurs until the returned `Response` is
   * run.
   *
   * The `Monitoring` instance is notified of each request.
   */
  def evaluateStream[A:Decoder:TypeTag](e: Endpoint, M: Monitoring = Monitoring.empty)(r: Remote[Process[Task, A]]): Response[A] =
    evaluateImpl(e,M)(r)

  /**
   * Evaluate the given remote expression at the
   * specified endpoint, and get back the result.
   * This function is completely pure - no network
   * activity occurs until the returned `Response` is
   * run.
   *
   * The `Monitoring` instance is notified of each request.
   */
  def evaluate[A:Decoder:TypeTag](e: Endpoint, M: Monitoring = Monitoring.empty)(r: Remote[A]): Response[A] =
    evaluateImpl(e,M)(r)

  /**
   * In the actual implementation, we don't really care what type of Remote we receive. In any case, it is
   * going to become a stream of bits and produce wtv is the expected result is there are no errors.
   */
  def evaluateImpl[A:Decoder:TypeTag](e: Endpoint, M: Monitoring = Monitoring.empty)(r: Remote[Any]): Response[A] =
    Remote.localize(r).flatMap { r => Response.scope { Response { ctx => // push a fresh ID onto the call stack
      val refs = Remote.refs(r)

      val stream = (r collect { case l: LocalStream[Any]@unchecked => l }).headOption
      val userBits = codecs.encodeLocalStream(stream)

      def reportErrors[R](startNanos: Long)(t: Process[Task,R]): Process[Task,R] =
        t.onFailure { e =>
          M.handled(ctx,r,refs,left(e), Duration.fromNanos(System.nanoTime - startNanos))
          Process.fail(e):Process[Task,R]
        }
<<<<<<< HEAD

      def failOnServerSideErr[A](startNanos: Long)(p: Process[Task, String \/ A]): Process[Task,A] =
        p.flatMap{
          case -\/(error:String) =>
            // TODO: Error decoding response??????!!!!!
            val ex = ServerException("error decoding response: " + error)
            val delta = System.nanoTime - startNanos
=======
        result <- resp.fold(
          { e =>
            val ex = ServerException(e)
            val delta = System.nanoTime - start
>>>>>>> 30adf25e
            M.handled(ctx, r, Remote.refs(r), left(ex), Duration.fromNanos(delta))
            Process.fail(ex)
          case \/-(a) =>
            val delta = System.nanoTime - startNanos
            M.handled(ctx, r, refs, right(a), Duration.fromNanos(delta))
            Process.emit(a)
        }

      val timeAndConnection = for {
        start <- Task.delay( System.nanoTime() )
        conn <- e.get
      } yield (start, conn)
                                                      
      Process.await(timeAndConnection){ case (start, conn) =>
          val reqBits = codecs.encodeRequest(r, ctx).toProcess
          val respBits = reportErrors(start) {
            val allBits = reqBits ++ userBits
            conn(allBits)
          }
          reportErrors(start) {
            respBits.map( bits =>
              failOnServerSideErr(start)(codecs.responseDecoder[A].complete.decode(bits).map(_.value).toProcess)
            ).flatten
          }
      }
    }}}

  implicit val BitVectorMonoid = Monoid.instance[BitVector]((a,b) => a ++ b, BitVector.empty)
  implicit val ByteVectorMonoid = Monoid.instance[ByteVector]((a,b) => a ++ b, ByteVector.empty)

}<|MERGE_RESOLUTION|>--- conflicted
+++ resolved
@@ -83,20 +83,13 @@
           M.handled(ctx,r,refs,left(e), Duration.fromNanos(System.nanoTime - startNanos))
           Process.fail(e):Process[Task,R]
         }
-<<<<<<< HEAD
 
       def failOnServerSideErr[A](startNanos: Long)(p: Process[Task, String \/ A]): Process[Task,A] =
         p.flatMap{
           case -\/(error:String) =>
             // TODO: Error decoding response??????!!!!!
-            val ex = ServerException("error decoding response: " + error)
+            val ex = ServerException(error)
             val delta = System.nanoTime - startNanos
-=======
-        result <- resp.fold(
-          { e =>
-            val ex = ServerException(e)
-            val delta = System.nanoTime - start
->>>>>>> 30adf25e
             M.handled(ctx, r, Remote.refs(r), left(ex), Duration.fromNanos(delta))
             Process.fail(ex)
           case \/-(a) =>
