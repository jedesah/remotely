//: ----------------------------------------------------------------------------
//: Copyright (C) 2014 Verizon.  All Rights Reserved.
//:
//:   Licensed under the Apache License, Version 2.0 (the "License");
//:   you may not use this file except in compliance with the License.
//:   You may obtain a copy of the License at
//:
//:       http://www.apache.org/licenses/LICENSE-2.0
//:
//:   Unless required by applicable law or agreed to in writing, software
//:   distributed under the License is distributed on an "AS IS" BASIS,
//:   WITHOUT WARRANTIES OR CONDITIONS OF ANY KIND, either express or implied.
//:   See the License for the specific language governing permissions and
//:   limitations under the License.
//:
//: ----------------------------------------------------------------------------

package remotely

import java.net.InetSocketAddress
import scala.concurrent.duration._
import scalaz.{\/-, \/, Monad}
import scalaz.\/.{right,left}
import scalaz.stream.{merge,nio,Process}
import scalaz.concurrent.Task
import remotely.Response.Context
import scodec.bits.{BitVector,ByteVector}
import scodec.{Attempt, DecodeResult, Encoder, Err}
import scodec.Attempt.{Failure, Successful}
import scodec.interop.scalaz._
import utils._

object Server {

  /**
   * Handle a single RPC request, given a decoding
   * environment and a values environment. This `Task` is
   * guaranteed not to fail - failures will be encoded as
   * responses, to be sent back to the client, and one can
   * use the `monitoring` argument if you wish to observe
   * these failures.
   */
<<<<<<< HEAD
  def handle(env: Environment)(request: Process[Task, BitVector])(monitoring: Monitoring): Process[Task,BitVector] = {
    Process.await(Task.delay(System.nanoTime)) { startNanos =>
      Process.await(request.head) { initialRequest =>
        // decode the request from the environment
        val (respEncoder, ctx, r) =
          codecs.requestDecoder(env).complete.decode(initialRequest).map(_.value)
            .fold(e => throw new Error(e.messageWithContext), identity)
        val expected = Remote.refs(r)
        val unknown = (expected -- env.values.keySet).toList
        if (unknown.nonEmpty) {
          // fail fast if the Environment doesn't know about some referenced values
          val missing = unknown.mkString("\n")
          fail(s"[validation] server values: <" + env.values.keySet + s"> does not have referenced values:\n $missing")
        }
        else // we are good to try executing the request
          eval(env.values)(r)(request.tail)(ctx).flatMap {
            a =>
              val deltaNanos = System.nanoTime - startNanos
              val delta = Duration.fromNanos(deltaNanos)
              val result = Successful(a)
              monitoring.handled(ctx, r, expected, \/-(a), delta)
              codecs.responseEncoder(respEncoder).encode(result).toProcess
          }.onFailure {
            // this is a little convoluted - we catch this exception just so
            // we can log the failure using `monitoring`, then reraise it
            e =>
=======
  def handle(env: Environment[_])(request: BitVector)(monitoring: Monitoring): Task[BitVector] = {

    Task.delay(System.nanoTime).flatMap { startNanos => Task.suspend {
      // decode the request from the environment

      val DecodeResult((respEncoder,ctx,r), trailing) =
        codecs.requestDecoder(env).decode(request).
          fold(e => throw new Error(e.messageWithContext), identity)      
      
      val expected = Remote.refs(r)
      val unknown = (expected -- env.values.keySet).toList
      if (unknown.nonEmpty) { // fail fast if the Environment doesn't know about some referenced values
        val missing = unknown.mkString("\n")
        fail(s"[validation] server values: <" + env.values.keySet + s"> does not have referenced values:\n $missing")
      } else if (trailing.nonEmpty) // also fail fast if the request has trailing bits (usually a codec error)
        fail(s"[validation] trailing bytes in request: ${trailing.toByteVector}")
      else // we are good to try executing the request
        eval(env.values)(r)(ctx).flatMap {
          a =>
          val deltaNanos = System.nanoTime - startNanos
          val delta = Duration.fromNanos(deltaNanos)
          val result = right(a)
          monitoring.handled(ctx, r, expected, result, delta)
          toTask(codecs.responseEncoder(respEncoder).encode(Successful(a)))
        }.attempt.flatMap {
          // this is a little convoluted - we catch this exception just so
          // we can log the failure using `monitoring`, then reraise it
          _.fold(
            e => {
>>>>>>> 6719179a
              val deltaNanos = System.nanoTime - startNanos
              val delta = Duration.fromNanos(deltaNanos)
              monitoring.handled(ctx, r, expected, left(e), delta)
              Process.fail(e)
          }
      }
    }.onFailure {
      e => codecs.responseEncoder(codecs.utf8).encode(Failure(Err(formatThrowable(e)))).toProcess
    }
  }

  val P = Process

  /** Evaluate a remote expression, using the given (untyped) environment. */
  def eval[A](env: Values)(r: Remote[A])(userStream: Process[Task, Any]): Response[A] = {
    import Remote._
    r match {
      case Local(a,_,_) => Response.now(a)
      case LocalStream(_, _,_) => Response.stream(userStream.asInstanceOf[Process[Task, A]])
      case Ref(name) => env.values.lift(name) match {
        case None => Response.delay { sys.error("Unknown name on server: " + name) }
        case Some(a) => a().asInstanceOf[Response[A]]
      }
      // on the server, only concern ourselves w/ tree of fully saturated calls
<<<<<<< HEAD
      case Ap1(Ref(f),a) => env.values(f)(eval(env)(a)(userStream)) .asInstanceOf[Response[A]]
      case Ap2(Ref(f),a,b) => env.values(f)(eval(env)(a)(userStream), eval(env)(b)(userStream)) .asInstanceOf[Response[A]]
      case Ap3(Ref(f),a,b,c) => env.values(f)(eval(env)(a)(userStream), eval(env)(b)(userStream), eval(env)(c)(userStream)) .asInstanceOf[Response[A]]
      case Ap4(Ref(f),a,b,c,d) => env.values(f)(eval(env)(a)(userStream), eval(env)(b)(userStream), eval(env)(c)(userStream), eval(env)(d)(userStream)) .asInstanceOf[Response[A]]
=======
      case Ap1(Ref(f),a) => eval(env)(a).flatMap(env.values(f)(_)) .asInstanceOf[Response[A]]
      case Ap2(Ref(f),a,b) => Monad[Response].tuple2(eval(env)(a), eval(env)(b)).flatMap{case (a,b) => env.values(f)(a,b)} .asInstanceOf[Response[A]]
      case Ap3(Ref(f),a,b,c) => Monad[Response].tuple3(eval(env)(a), eval(env)(b), eval(env)(a)).flatMap{case (a,b,c) => env.values(f)(a,b,c)} .asInstanceOf[Response[A]]
      case Ap4(Ref(f),a,b,c,d) => Monad[Response].tuple4(eval(env)(a), eval(env)(b), eval(env)(c), eval(env)(d)).flatMap{case (a,b,c,d) => env.values(f)(a,b,c,d)} .asInstanceOf[Response[A]]
>>>>>>> 6719179a
      case _ => Response.delay { sys.error("unable to interpret remote expression of form: " + r) }
    }
  }

  def fail(msg: String): Process[Task, Nothing] = Process.fail(new Error(msg))

  class Error(msg: String) extends Exception(msg)

  def formatThrowable(err: Throwable): String =
    err.getMessage + "\n stack trace:\n" + err.getStackTrace.mkString("\n")
}<|MERGE_RESOLUTION|>--- conflicted
+++ resolved
@@ -40,8 +40,7 @@
    * use the `monitoring` argument if you wish to observe
    * these failures.
    */
-<<<<<<< HEAD
-  def handle(env: Environment)(request: Process[Task, BitVector])(monitoring: Monitoring): Process[Task,BitVector] = {
+  def handle(env: Environment[_])(request: Process[Task, BitVector])(monitoring: Monitoring): Process[Task,BitVector] = {
     Process.await(Task.delay(System.nanoTime)) { startNanos =>
       Process.await(request.head) { initialRequest =>
         // decode the request from the environment
@@ -67,37 +66,6 @@
             // this is a little convoluted - we catch this exception just so
             // we can log the failure using `monitoring`, then reraise it
             e =>
-=======
-  def handle(env: Environment[_])(request: BitVector)(monitoring: Monitoring): Task[BitVector] = {
-
-    Task.delay(System.nanoTime).flatMap { startNanos => Task.suspend {
-      // decode the request from the environment
-
-      val DecodeResult((respEncoder,ctx,r), trailing) =
-        codecs.requestDecoder(env).decode(request).
-          fold(e => throw new Error(e.messageWithContext), identity)      
-      
-      val expected = Remote.refs(r)
-      val unknown = (expected -- env.values.keySet).toList
-      if (unknown.nonEmpty) { // fail fast if the Environment doesn't know about some referenced values
-        val missing = unknown.mkString("\n")
-        fail(s"[validation] server values: <" + env.values.keySet + s"> does not have referenced values:\n $missing")
-      } else if (trailing.nonEmpty) // also fail fast if the request has trailing bits (usually a codec error)
-        fail(s"[validation] trailing bytes in request: ${trailing.toByteVector}")
-      else // we are good to try executing the request
-        eval(env.values)(r)(ctx).flatMap {
-          a =>
-          val deltaNanos = System.nanoTime - startNanos
-          val delta = Duration.fromNanos(deltaNanos)
-          val result = right(a)
-          monitoring.handled(ctx, r, expected, result, delta)
-          toTask(codecs.responseEncoder(respEncoder).encode(Successful(a)))
-        }.attempt.flatMap {
-          // this is a little convoluted - we catch this exception just so
-          // we can log the failure using `monitoring`, then reraise it
-          _.fold(
-            e => {
->>>>>>> 6719179a
               val deltaNanos = System.nanoTime - startNanos
               val delta = Duration.fromNanos(deltaNanos)
               monitoring.handled(ctx, r, expected, left(e), delta)
@@ -122,17 +90,10 @@
         case Some(a) => a().asInstanceOf[Response[A]]
       }
       // on the server, only concern ourselves w/ tree of fully saturated calls
-<<<<<<< HEAD
-      case Ap1(Ref(f),a) => env.values(f)(eval(env)(a)(userStream)) .asInstanceOf[Response[A]]
-      case Ap2(Ref(f),a,b) => env.values(f)(eval(env)(a)(userStream), eval(env)(b)(userStream)) .asInstanceOf[Response[A]]
-      case Ap3(Ref(f),a,b,c) => env.values(f)(eval(env)(a)(userStream), eval(env)(b)(userStream), eval(env)(c)(userStream)) .asInstanceOf[Response[A]]
-      case Ap4(Ref(f),a,b,c,d) => env.values(f)(eval(env)(a)(userStream), eval(env)(b)(userStream), eval(env)(c)(userStream), eval(env)(d)(userStream)) .asInstanceOf[Response[A]]
-=======
-      case Ap1(Ref(f),a) => eval(env)(a).flatMap(env.values(f)(_)) .asInstanceOf[Response[A]]
-      case Ap2(Ref(f),a,b) => Monad[Response].tuple2(eval(env)(a), eval(env)(b)).flatMap{case (a,b) => env.values(f)(a,b)} .asInstanceOf[Response[A]]
-      case Ap3(Ref(f),a,b,c) => Monad[Response].tuple3(eval(env)(a), eval(env)(b), eval(env)(a)).flatMap{case (a,b,c) => env.values(f)(a,b,c)} .asInstanceOf[Response[A]]
-      case Ap4(Ref(f),a,b,c,d) => Monad[Response].tuple4(eval(env)(a), eval(env)(b), eval(env)(c), eval(env)(d)).flatMap{case (a,b,c,d) => env.values(f)(a,b,c,d)} .asInstanceOf[Response[A]]
->>>>>>> 6719179a
+      case Ap1(Ref(f),a) => eval(env)(a)(userStream).flatMap(env.values(f)(_)) .asInstanceOf[Response[A]]
+      case Ap2(Ref(f),a,b) => Monad[Response].tuple2(eval(env)(a)(userStream), eval(env)(b)(userStream)).flatMap{case (a,b) => env.values(f)(a,b)} .asInstanceOf[Response[A]]
+      case Ap3(Ref(f),a,b,c) => Monad[Response].tuple3(eval(env)(a)(userStream), eval(env)(b)(userStream), eval(env)(a)(userStream)).flatMap{case (a,b,c) => env.values(f)(a,b,c)} .asInstanceOf[Response[A]]
+      case Ap4(Ref(f),a,b,c,d) => Monad[Response].tuple4(eval(env)(a)(userStream), eval(env)(b)(userStream), eval(env)(c)(userStream), eval(env)(d)(userStream)).flatMap{case (a,b,c,d) => env.values(f)(a,b,c,d)} .asInstanceOf[Response[A]]
       case _ => Response.delay { sys.error("unable to interpret remote expression of form: " + r) }
     }
   }
