//: ----------------------------------------------------------------------------
//: Copyright (C) 2014 Verizon.  All Rights Reserved.
//:
//:   Licensed under the Apache License, Version 2.0 (the "License");
//:   you may not use this file except in compliance with the License.
//:   You may obtain a copy of the License at
//:
//:       http://www.apache.org/licenses/LICENSE-2.0
//:
//:   Unless required by applicable law or agreed to in writing, software
//:   distributed under the License is distributed on an "AS IS" BASIS,
//:   WITHOUT WARRANTIES OR CONDITIONS OF ANY KIND, either express or implied.
//:   See the License for the specific language governing permissions and
//:   limitations under the License.
//:
//: ----------------------------------------------------------------------------

package remotely

import java.net.InetSocketAddress
import scala.concurrent.duration._
import scalaz.{\/-, \/, Monad}
import scalaz.\/.{right,left}
import scalaz.stream.{merge,nio,Process}
import scalaz.concurrent.Task
import remotely.Response.Context
import scodec.bits.{BitVector,ByteVector}
import scodec.{Attempt, DecodeResult, Encoder, Err}
import scodec.Attempt.{Failure, Successful}
import scodec.interop.scalaz._
import utils._

object Server {

  /**
   * Handle a single RPC request, given a decoding
   * environment and a values environment. This `Task` is
   * guaranteed not to fail - failures will be encoded as
   * responses, to be sent back to the client, and one can
   * use the `monitoring` argument if you wish to observe
   * these failures.
   */
  def handle(env: Environment[_])(request: Process[Task, BitVector])(monitoring: Monitoring): Process[Task,BitVector] = {
    Process.await(Task.delay(System.nanoTime)) { startNanos =>
      Process.await(request.head) { initialRequest =>
        // decode the request from the environment
        val (respEncoder, ctx, r) =
          codecs.requestDecoder(env).complete.decode(initialRequest).map(_.value)
            .fold(e => throw new Error(e.messageWithContext), identity)
        val expected = Remote.refs(r)
        val unknown = (expected -- env.values.keySet).toList
        if (unknown.nonEmpty) {
          // fail fast if the Environment doesn't know about some referenced values
          val missing = unknown.mkString("\n")
          fail(s"[validation] server values: <" + env.values.keySet + s"> does not have referenced values:\n $missing")
        }
        else // we are good to try executing the request
          eval(env.values)(r)(request.tail)(ctx).flatMap {
            a =>
              val deltaNanos = System.nanoTime - startNanos
              val delta = Duration.fromNanos(deltaNanos)
              val result = Successful(a)
              monitoring.handled(ctx, r, expected, \/-(a), delta)
              codecs.responseEncoder(respEncoder).encode(result).toProcess
          }.onFailure {
            // this is a little convoluted - we catch this exception just so
            // we can log the failure using `monitoring`, then reraise it
            e =>
              val deltaNanos = System.nanoTime - startNanos
              val delta = Duration.fromNanos(deltaNanos)
              monitoring.handled(ctx, r, expected, left(e), delta)
              Process.fail(e)
          }
      }
    }.onFailure {
      e => codecs.responseEncoder(codecs.utf8).encode(Failure(Err(formatThrowable(e)))).toProcess
    }
  }

  val P = Process

  /** Evaluate a remote expression, using the given (untyped) environment. */
  def eval[A](env: Values)(r: Remote[A])(userStream: Process[Task, Any]): Response[A] = {
    import Remote._
    r match {
      case Local(a,_,_) => Response.now(a)
      case LocalStream(_, _,_) => Response.stream(userStream.asInstanceOf[Process[Task, A]])
      case Ref(name) => env.values.lift(name) match {
        case None => Response.delay { sys.error("Unknown name on server: " + name) }
        case Some(a) => a().asInstanceOf[Response[A]]
      }
      // on the server, only concern ourselves w/ tree of fully saturated calls
<<<<<<< HEAD
      case Ap1(Ref(f),a) => eval(env)(a)(userStream).flatMap(env.values(f)(_)) .asInstanceOf[Response[A]]
      case Ap2(Ref(f),a,b) => Monad[Response].tuple2(eval(env)(a)(userStream), eval(env)(b)(userStream)).flatMap{case (a,b) => env.values(f)(a,b)} .asInstanceOf[Response[A]]
      case Ap3(Ref(f),a,b,c) => Monad[Response].tuple3(eval(env)(a)(userStream), eval(env)(b)(userStream), eval(env)(a)(userStream)).flatMap{case (a,b,c) => env.values(f)(a,b,c)} .asInstanceOf[Response[A]]
      case Ap4(Ref(f),a,b,c,d) => Monad[Response].tuple4(eval(env)(a)(userStream), eval(env)(b)(userStream), eval(env)(c)(userStream), eval(env)(d)(userStream)).flatMap{case (a,b,c,d) => env.values(f)(a,b,c,d)} .asInstanceOf[Response[A]]
=======
      case Ap1(Ref(f),a) => eval(env)(a).flatMap(env.values(f)(_)) .asInstanceOf[Response[A]]
      case Ap2(Ref(f),a,b) => Monad[Response].tuple2(eval(env)(a), eval(env)(b)).flatMap{case (a,b) => env.values(f)(a,b)} .asInstanceOf[Response[A]]
      case Ap3(Ref(f),a,b,c) => Monad[Response].tuple3(eval(env)(a), eval(env)(b), eval(env)(c)).flatMap{case (a,b,c) => env.values(f)(a,b,c)} .asInstanceOf[Response[A]]
      case Ap4(Ref(f),a,b,c,d) => Monad[Response].tuple4(eval(env)(a), eval(env)(b), eval(env)(c), eval(env)(d)).flatMap{case (a,b,c,d) => env.values(f)(a,b,c,d)} .asInstanceOf[Response[A]]
>>>>>>> fce3f22f
      case _ => Response.delay { sys.error("unable to interpret remote expression of form: " + r) }
    }
  }

  def fail(msg: String): Process[Task, Nothing] = Process.fail(new Error(msg))

  class Error(msg: String) extends Exception(msg)

  def formatThrowable(err: Throwable): String =
    err.getMessage + "\n stack trace:\n" + err.getStackTrace.mkString("\n")
}<|MERGE_RESOLUTION|>--- conflicted
+++ resolved
@@ -90,17 +90,10 @@
         case Some(a) => a().asInstanceOf[Response[A]]
       }
       // on the server, only concern ourselves w/ tree of fully saturated calls
-<<<<<<< HEAD
       case Ap1(Ref(f),a) => eval(env)(a)(userStream).flatMap(env.values(f)(_)) .asInstanceOf[Response[A]]
       case Ap2(Ref(f),a,b) => Monad[Response].tuple2(eval(env)(a)(userStream), eval(env)(b)(userStream)).flatMap{case (a,b) => env.values(f)(a,b)} .asInstanceOf[Response[A]]
-      case Ap3(Ref(f),a,b,c) => Monad[Response].tuple3(eval(env)(a)(userStream), eval(env)(b)(userStream), eval(env)(a)(userStream)).flatMap{case (a,b,c) => env.values(f)(a,b,c)} .asInstanceOf[Response[A]]
+      case Ap3(Ref(f),a,b,c) => Monad[Response].tuple3(eval(env)(a)(userStream), eval(env)(b)(userStream), eval(env)(c)(userStream)).flatMap{case (a,b,c) => env.values(f)(a,b,c)} .asInstanceOf[Response[A]]
       case Ap4(Ref(f),a,b,c,d) => Monad[Response].tuple4(eval(env)(a)(userStream), eval(env)(b)(userStream), eval(env)(c)(userStream), eval(env)(d)(userStream)).flatMap{case (a,b,c,d) => env.values(f)(a,b,c,d)} .asInstanceOf[Response[A]]
-=======
-      case Ap1(Ref(f),a) => eval(env)(a).flatMap(env.values(f)(_)) .asInstanceOf[Response[A]]
-      case Ap2(Ref(f),a,b) => Monad[Response].tuple2(eval(env)(a), eval(env)(b)).flatMap{case (a,b) => env.values(f)(a,b)} .asInstanceOf[Response[A]]
-      case Ap3(Ref(f),a,b,c) => Monad[Response].tuple3(eval(env)(a), eval(env)(b), eval(env)(c)).flatMap{case (a,b,c) => env.values(f)(a,b,c)} .asInstanceOf[Response[A]]
-      case Ap4(Ref(f),a,b,c,d) => Monad[Response].tuple4(eval(env)(a), eval(env)(b), eval(env)(c), eval(env)(d)).flatMap{case (a,b,c,d) => env.values(f)(a,b,c,d)} .asInstanceOf[Response[A]]
->>>>>>> fce3f22f
       case _ => Response.delay { sys.error("unable to interpret remote expression of form: " + r) }
     }
   }
