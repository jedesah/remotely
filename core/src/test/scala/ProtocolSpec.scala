--- conflicted
+++ resolved
@@ -70,13 +70,9 @@
   def foo: Int => Response[List[Int]] = i =>  {
     Response.now(collection.immutable.List.fill(10000)(i))
   }
-<<<<<<< HEAD
-  def describe: Response[scala.List[Signature]] = Response.now(List(Signature("factorial", "factorial: Int => Int", List("Int"), "Int", false),Signature("foo", "foo: Int => List[Int]", List("Int"), "List[Int]", false),Signature("describe", "describe: List[Signature]", Nil, "List[Signature]", false)))
-=======
-  def describe: Response[scala.List[Signature]] = Response.now(List(Signature("factorial",  List(Field("a", "Int")), "Int"),
-                                                                    Signature("foo", List(Field("a", "Int")), "List[Int]"),
-                                                                    Signature("describe", Nil, "List[Signature]")))
->>>>>>> 4519773b
+  def describe: Response[scala.List[Signature]] = Response.now(List(Signature("factorial",  List(Field("a", "Int")), "Int", false),
+                                                                    Signature("foo", List(Field("a", "Int")), "List[Int]", false),
+                                                                    Signature("describe", Nil, "List[Signature]", false)))
 }
 
 object Client {
