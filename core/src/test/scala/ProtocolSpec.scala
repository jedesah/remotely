//: ----------------------------------------------------------------------------
//: Copyright (C) 2014 Verizon.  All Rights Reserved.
//:
//:   Licensed under the Apache License, Version 2.0 (the "License");
//:   you may not use this file except in compliance with the License.
//:   You may obtain a copy of the License at
//:
//:       http://www.apache.org/licenses/LICENSE-2.0
//:
//:   Unless required by applicable law or agreed to in writing, software
//:   distributed under the License is distributed on an "AS IS" BASIS,
//:   WITHOUT WARRANTIES OR CONDITIONS OF ANY KIND, either express or implied.
//:   See the License for the specific language governing permissions and
//:   limitations under the License.
//:
//: ----------------------------------------------------------------------------

package remotely

import collection.immutable.SortedSet
import org.scalatest.{FlatSpec,Matchers,BeforeAndAfterAll}
import codecs._
import Response.Context
import transport.netty._

class ProtocolSpec extends FlatSpec with Matchers with BeforeAndAfterAll {
  val addr = new java.net.InetSocketAddress("localhost", 9002)
  val server = new TestServer
<<<<<<< HEAD
  val shutdown = server.environment.serve(addr, monitoring = Monitoring.consoleLogger("ProtocolSpec-server"))
=======
  val shutdown = server.environment.serveNetty(addr).run
>>>>>>> 05928901

  val endpoint = (NettyTransport.single(addr, monitoring = Monitoring.consoleLogger("ProtocolSpec")) map Endpoint.single).run

  it should "foo" in {
    import remotely.Remote.implicits._
    val fact: Int = evaluate(endpoint, Monitoring.consoleLogger())(Client.factorial(10)).apply(Context.empty).run
    val lst: List[Int] = Client.foo(9).runWithContext(endpoint, Context.empty).run
  }

  override def afterAll(){
    Thread.sleep(500)
    shutdown.run
  }
}

trait TestServerBase {

  import Codecs._

  def environment: Environment = Environment(
    Codecs.empty
      .codec[Int]
      .codec[List[Int]]
      .codec[List[Signature]],
    populateDeclarations(Values.empty)
  )

  def factorial: Int => Response[Int]
  def foo: Int => Response[scala.List[Int]]
  def describe: Response[scala.List[Signature]]

  private def populateDeclarations(env: Values): Values = env
    .declare("factorial", factorial)
    .declare("foo", foo)
    .declare("describe", describe)
}

class TestServer extends TestServerBase {
  implicit val intcodec = int32
  def factorial: Int => Response[Int] = i => Response.now(i * i)
  def foo: Int => Response[List[Int]] = i =>  {
    Response.now(collection.immutable.List.fill(10000)(i))
  }
  def describe: Response[scala.List[Signature]] = Response.now(List(Signature("factorial", "factorial: Int => Int", List("Int"), "Int"),Signature("foo", "foo: Int => List[Int]", List("Int"), "List[Int]"),Signature("describe", "describe: List[Signature]", Nil, "List[Signature]")))
}

object Client {
  val factorial = Remote.ref[Int => Int]("factorial")
  val foo = Remote.ref[Int => scala.List[Int]]("foo")
}<|MERGE_RESOLUTION|>--- conflicted
+++ resolved
@@ -26,11 +26,7 @@
 class ProtocolSpec extends FlatSpec with Matchers with BeforeAndAfterAll {
   val addr = new java.net.InetSocketAddress("localhost", 9002)
   val server = new TestServer
-<<<<<<< HEAD
-  val shutdown = server.environment.serve(addr, monitoring = Monitoring.consoleLogger("ProtocolSpec-server"))
-=======
-  val shutdown = server.environment.serveNetty(addr).run
->>>>>>> 05928901
+  val shutdown = server.environment.serve(addr).run
 
   val endpoint = (NettyTransport.single(addr, monitoring = Monitoring.consoleLogger("ProtocolSpec")) map Endpoint.single).run
 
