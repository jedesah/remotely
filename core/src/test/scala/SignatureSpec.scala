//: ----------------------------------------------------------------------------
//: Copyright (C) 2014 Verizon.  All Rights Reserved.
//:
//:   Licensed under the Apache License, Version 2.0 (the "License");
//:   you may not use this file except in compliance with the License.
//:   You may obtain a copy of the License at
//:
//:       http://www.apache.org/licenses/LICENSE-2.0
//:
//:   Unless required by applicable law or agreed to in writing, software
//:   distributed under the License is distributed on an "AS IS" BASIS,
//:   WITHOUT WARRANTIES OR CONDITIONS OF ANY KIND, either express or implied.
//:   See the License for the specific language governing permissions and
//:   limitations under the License.
//:
//: ----------------------------------------------------------------------------

package remotely
package test

import org.scalatest.matchers.{Matcher,MatchResult}
import org.scalatest.{FlatSpec,Matchers,BeforeAndAfterAll}

class SignatureSpec extends FlatSpec
    with Matchers
    with BeforeAndAfterAll {
  
  behavior of "Signature"
  
  it should "be able to wrap a response type" in {
<<<<<<< HEAD
    Signature("foo", "bar", List(), "baz", false).wrapResponse should be ("Response[baz]")
    Signature("foo", "bar", List("baz"), "qux", false).wrapResponse should be ("baz => Response[qux]")
    Signature("foo", "bar", List("baz", "qux"), "zod", false).wrapResponse should be ("baz,qux => Response[zod]")
=======
    Signature("foo",List(), "Baz").wrapResponse should be ("Response[Baz]")
    Signature("foo", List(Field("baz", "Baz")), "Qux").wrapResponse should be ("Baz => Response[Qux]")
    Signature("foo", List(Field("baz", "Baz"), Field("qux", "Qux")), "Zod").wrapResponse should be ("Baz,Qux => Response[Zod]")
>>>>>>> 4519773b
  }
}<|MERGE_RESOLUTION|>--- conflicted
+++ resolved
@@ -28,14 +28,8 @@
   behavior of "Signature"
   
   it should "be able to wrap a response type" in {
-<<<<<<< HEAD
-    Signature("foo", "bar", List(), "baz", false).wrapResponse should be ("Response[baz]")
-    Signature("foo", "bar", List("baz"), "qux", false).wrapResponse should be ("baz => Response[qux]")
-    Signature("foo", "bar", List("baz", "qux"), "zod", false).wrapResponse should be ("baz,qux => Response[zod]")
-=======
-    Signature("foo",List(), "Baz").wrapResponse should be ("Response[Baz]")
-    Signature("foo", List(Field("baz", "Baz")), "Qux").wrapResponse should be ("Baz => Response[Qux]")
-    Signature("foo", List(Field("baz", "Baz"), Field("qux", "Qux")), "Zod").wrapResponse should be ("Baz,Qux => Response[Zod]")
->>>>>>> 4519773b
+    Signature("foo",List(), "Baz", false).wrapResponse should be ("Response[Baz]")
+    Signature("foo", List(Field("baz", "Baz")), "Qux", false).wrapResponse should be ("Baz => Response[Qux]")
+    Signature("foo", List(Field("baz", "Baz"), Field("qux", "Qux"), false), "Zod").wrapResponse should be ("Baz,Qux => Response[Zod]")
   }
 }