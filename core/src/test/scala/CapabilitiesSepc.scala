--- conflicted
+++ resolved
@@ -33,11 +33,7 @@
   val addr1 = new java.net.InetSocketAddress("localhost", 9003)
 
   val server1 = new CountServer
-<<<<<<< HEAD
-  val shutdown1: Task[Unit] = server1.environment.serve(addr1, capabilities = Capabilities(Set()))
-=======
-  val shutdown1: Task[Unit] = server1.environment.serveNetty(addr1, capabilities = Capabilities(Set())).run
->>>>>>> 05928901
+  val shutdown1: Task[Unit] = server1.environment.serve(addr1, capabilities = Capabilities(Set())).run
 
   override def afterAll() {
     shutdown1.run
