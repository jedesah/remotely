//: ----------------------------------------------------------------------------
//: Copyright (C) 2014 Verizon.  All Rights Reserved.
//:
//:   Licensed under the Apache License, Version 2.0 (the "License");
//:   you may not use this file except in compliance with the License.
//:   You may obtain a copy of the License at
//:
//:       http://www.apache.org/licenses/LICENSE-2.0
//:
//:   Unless required by applicable law or agreed to in writing, software
//:   distributed under the License is distributed on an "AS IS" BASIS,
//:   WITHOUT WARRANTIES OR CONDITIONS OF ANY KIND, either express or implied.
//:   See the License for the specific language governing permissions and
//:   limitations under the License.
//:
//: ----------------------------------------------------------------------------

package remotely

import java.net.InetSocketAddress
import java.util.concurrent.Executors
import org.scalacheck._
import Prop._
import scalaz.concurrent.Task
import transport.netty._

object RemoteSpec extends Properties("Remote") {
  import codecs._
  import Remote.implicits._

  val env = Environment.empty
    .codec[Int]
    .codec[Double]
    .codec[List[Int]]
    .codec[List[Double]]
    .codec[List[Signature]]
    .populate { _
                 .declareStrict("sum", (d: List[Int]) => d.sum)
                 .declare("describe", Response.now(List(Signature("sum", "sum: List[Double] => Double", List("List[Double]"), "Double"),
                                                        Signature("sum", "sum: List[Int] => Int", List("List[Int]"), "Int"),
                                                        Signature("add1", "add1: List[Int] => List[Int]", List("List[Int]"), "List[Int]"),
                                                        Signature("describe", "describe: List[Signature]", Nil, "List[Signature]"))))
                                                                  
      .declare("sum", (d: List[Double]) => Response.now(d.sum))
      .declare("add1", (d: List[Int]) => Response.now(d.map(_ + 1):List[Int]))
    }

  val addr = new InetSocketAddress("localhost", 8082)
<<<<<<< HEAD
  val server = env.serve(addr)
  val nettyTrans = NettyTransport.single(addr)
=======
  val server = env.serveNetty(addr).run
  val nettyTrans = NettyTransport.single(addr).run
>>>>>>> 05928901
  val loc: Endpoint = Endpoint.single(nettyTrans)

  val sum = Remote.ref[List[Int] => Int]("sum")
  val sumD = Remote.ref[List[Double] => Double]("sum")
  val mapI = Remote.ref[List[Int] => List[Int]]("add1")

  val ctx = Response.Context.empty

  property("roundtrip") =
    forAll { (l: List[Int], kvs: Map[String,String]) =>
      l.sum == sum(l).runWithoutContext(loc).run//(loc, ctx ++ kvs).run
    }

  property("roundtrip[Double]") =
    forAll { (l: List[Double], kvs: Map[String,String]) =>
      l.sum == sumD(l).runWithContext(loc, ctx ++ kvs).run
    }

  property("roundtrip[List[Int]]") =
    forAll { (l: List[Int], kvs: Map[String,String]) =>
      l.map(_ + 1) == mapI(l).runWithContext(loc, ctx ++ kvs).run
    }

  property("check-serializers") = secure {
    // verify that server returns a meaningful error when it asks for
    // decoder(s) the server does not know about
    val wrongsum = Remote.ref[List[Float] => Float]("sum")
    val t: Task[Float] = wrongsum(List(1.0f, 2.0f, 3.0f)).runWithContext(loc, ctx)
    t.attemptRun.fold(
      e => {
        println("test resulted in error, as expected:")
        println(prettyError(e.toString))
        true
      },
      a => false
    )
  }

  property("check-declarations") = secure {
    // verify that server returns a meaningful error when client asks
    // for a remote ref that is unknown
    val wrongsum = Remote.ref[List[Int] => Int]("product")
    val t: Task[Int] = wrongsum(List(1, 2, 3)).runWithContext(loc, ctx)
    t.attemptRun.fold(
      e => {
        println("test resulted in error, as expected:")
        println(prettyError(e.toString))
        true
      },
      a => false
    )
  }
/* These take forever on travis, and so I'm disabling them, we should leave benchmarking of scodec to scodec and handle benchmarking of remotely in the benchmarking sub-projects

  property("encoding speed") = {
    val N = 2000
    val M = 1024
    val ints = List.range(0, M)
    val c = scodec.Codec[List[Int]]
    val t = time {
      (0 until N).foreach { _ => c.encode(ints); () }
    }
    println { "took " + t / 1000.0 +"s to encode " + (M*N*4 / 1e6) + " MB" }
    true
  }

  property("decoding speed") = {
    val N = 2000
    val M = 1024
    val ints = List.range(0, M)
    val c = scodec.Codec[List[Int]]
    val bits = c.encodeValid(ints)
    val t = time {
      (0 until N).foreach { _ => c.decode(bits); () }
    }
    println { "took " + t / 1000.0 +"s to decode " + (M*N*4 / 1e6) + " MB" }
    true
  }

  property("round trip speed") = {
    val l: List[Int] = List(1)
    val N = 5000
    val t = time {
      (0 until N).foreach { _ => sum(l).runWithContext(loc, ctx).run; () }
    }
    println { "round trip took average of: " + (t/N.toDouble) + " milliseconds" }
    true
  }
 */

  // NB: this property should always appear last, so it runs after all properties have run
  property("cleanup") = lazily {
    server.run
    nettyTrans.pool.close()
    true
  }

  def time(a: => Unit): Long = {
    val start = System.currentTimeMillis
    a
    System.currentTimeMillis - start
  }

  def prettyError(msg: String): String = {
    msg.take(msg.indexOfSlice("stack trace:"))
  }

  def lazily(p: => Prop): Prop = {
    lazy val pe = secure { p }
    new Prop { def apply(p: Gen.Parameters) = pe(p) }
  }

}<|MERGE_RESOLUTION|>--- conflicted
+++ resolved
@@ -46,13 +46,8 @@
     }
 
   val addr = new InetSocketAddress("localhost", 8082)
-<<<<<<< HEAD
-  val server = env.serve(addr)
-  val nettyTrans = NettyTransport.single(addr)
-=======
-  val server = env.serveNetty(addr).run
+  val server = env.serve(addr).run
   val nettyTrans = NettyTransport.single(addr).run
->>>>>>> 05928901
   val loc: Endpoint = Endpoint.single(nettyTrans)
 
   val sum = Remote.ref[List[Int] => Int]("sum")
