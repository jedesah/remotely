//: ----------------------------------------------------------------------------
//: Copyright (C) 2014 Verizon.  All Rights Reserved.
//:
//:   Licensed under the Apache License, Version 2.0 (the "License");
//:   you may not use this file except in compliance with the License.
//:   You may obtain a copy of the License at
//:
//:       http://www.apache.org/licenses/LICENSE-2.0
//:
//:   Unless required by applicable law or agreed to in writing, software
//:   distributed under the License is distributed on an "AS IS" BASIS,
//:   WITHOUT WARRANTIES OR CONDITIONS OF ANY KIND, either express or implied.
//:   See the License for the specific language governing permissions and
//:   limitations under the License.
//:
//: ----------------------------------------------------------------------------

package remotely

import org.scalatest.matchers.{Matcher,MatchResult}
import org.scalatest.{FlatSpec,Matchers,BeforeAndAfterAll}
import scalaz.concurrent.Task
import scalaz.stream.Process
import remotely.transport.netty.NettyTransport
import scala.concurrent.duration.DurationInt
import java.util.concurrent.Executors

class UberSpec extends FlatSpec with Matchers with BeforeAndAfterAll {
  behavior of "permutations"
  it should "work" in {
    val input: Process[Task,Int] = Process.emitAll(Vector(1,2,3))
    val permuted : IndexedSeq[Process[Task,Int]] = Endpoint.permutations(input).runLog.run
    permuted.size should be (6)
    val all = permuted.map(_.runLog.run).toSet
    all should be(Set(IndexedSeq(1,2,3), IndexedSeq(1,3,2), IndexedSeq(2,1,3), IndexedSeq(2,3,1), IndexedSeq(3,1,2), IndexedSeq(3,2,1)))
  }

  behavior of "isEmpty"
  it should "work" in  {
    val empty: Process[Task,Int] = Process.halt
    Endpoint.isEmpty(empty).run should be (true)

    val notEmpty: Process[Task,Int] = Process.emit(1)
    Endpoint.isEmpty(notEmpty).run should be (false)

    val alsoNot:  Process[Task,Int] = Process.eval(Task.now(1))
    Endpoint.isEmpty(alsoNot).run should be (false)
  }

  behavior of "transpose"
  it should "work" in {
    val input = IndexedSeq(IndexedSeq("a", "b", "c"),IndexedSeq("q", "w", "e"), IndexedSeq("1", "2", "3"))
    val inputStream: Process[Task,Process[Task,String]] = Process.emitAll(input.map(Process.emitAll(_)))
    val transposed: IndexedSeq[IndexedSeq[String]] = Endpoint.transpose(inputStream).runLog.run.map(_.runLog.run)
    transposed should be (input.transpose)
  }

  val addr1 = new java.net.InetSocketAddress("localhost", 9000)
  val addr2 = new java.net.InetSocketAddress("localhost", 9009)

  val server1 = new CountServer
  val server2 = new CountServer
<<<<<<< HEAD
  val shutdown1 = server1.environment.serve(addr1)
  val shutdown2 = server2.environment.serve(addr2)
=======
  val shutdown1 = server1.environment.serveNetty(addr1).run
  val shutdown2 = server2.environment.serveNetty(addr2).run
>>>>>>> 05928901

  override def afterAll() {
    shutdown1.run
    shutdown2.run
  }

  val endpoint1 = (NettyTransport.single(addr1) map Endpoint.single).run
  val endpoint2 = (NettyTransport.single(addr2) map Endpoint.single).run
  def endpoints: Process[Nothing,Endpoint] = Process.emitAll(List(endpoint1, endpoint2)) ++ endpoints
  val endpointUber = Endpoint.uber(1 second, 10 seconds, 10, endpoints)

  behavior of "uber"
  ignore should "work" in { // this seems to hang
    import Response.Context
    import Remote.implicits._
    import codecs._
    val call = evaluate(endpointUber, Monitoring.empty)(CountClient.ping(1))
    
    val i: Int = call.apply(Context.empty).run
    val j: Int = call.apply(Context.empty).run
    j should be (2)
  }
}<|MERGE_RESOLUTION|>--- conflicted
+++ resolved
@@ -60,13 +60,8 @@
 
   val server1 = new CountServer
   val server2 = new CountServer
-<<<<<<< HEAD
-  val shutdown1 = server1.environment.serve(addr1)
-  val shutdown2 = server2.environment.serve(addr2)
-=======
-  val shutdown1 = server1.environment.serveNetty(addr1).run
-  val shutdown2 = server2.environment.serveNetty(addr2).run
->>>>>>> 05928901
+  val shutdown1 = server1.environment.serve(addr1).run
+  val shutdown2 = server2.environment.serve(addr2).run
 
   override def afterAll() {
     shutdown1.run
