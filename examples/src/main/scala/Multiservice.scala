//: ----------------------------------------------------------------------------
//: Copyright (C) 2014 Verizon.  All Rights Reserved.
//:
//:   Licensed under the Apache License, Version 2.0 (the "License");
//:   you may not use this file except in compliance with the License.
//:   You may obtain a copy of the License at
//:
//:       http://www.apache.org/licenses/LICENSE-2.0
//:
//:   Unless required by applicable law or agreed to in writing, software
//:   distributed under the License is distributed on an "AS IS" BASIS,
//:   WITHOUT WARRANTIES OR CONDITIONS OF ANY KIND, either express or implied.
//:   See the License for the specific language governing permissions and
//:   limitations under the License.
//:
//: ----------------------------------------------------------------------------

package remotely
package examples

import codecs._
import Remote.implicits._
import scalaz.concurrent.Task
import transport.netty._

/**
 * This is a complete example of one service calling another service.
 * Service A exposes `sum`, `length`, and serivce B exposes `average`
 * by calling `sum` and `length` on Service A. A fresh id is generated
 * and pushed onto the trace stack for each nested remote request.
 */
object Multiservice extends App {

  // Define a service exposing `sum` and `length` functions for `List[Double]`
  val env1 = Environment.empty
    .codec[Double]
    .codec[List[Double]].populate { _
      .declare("sum", (xs: List[Double]) => Response.now(xs.sum))
      .declare("length", (xs: List[Double]) => Response.now(xs.length.toDouble))
      .declare("divide", (x: Double, y: Double) => Response.now(x / y))
    }

  // Manually generate the client API for this service
  val sum = Remote.ref[List[Double] => Double]("sum")
  val length = Remote.ref[List[Double] => Double]("length")
  val div = Remote.ref[(Double,Double) => Double]("divide")

  // if we really want, can give `div` infix syntax
  implicit class DivSyntax(r: Remote[Double]) {
    def /(r2: Remote[Double]): Remote[Double] = div(r,r2)
  }

  // Serve these functions
  val addr1 = new java.net.InetSocketAddress("localhost", 8081)
<<<<<<< HEAD
  val transport = NettyTransport.single(addr1)
  val stopA = env1.serve(addr1, monitoring = Monitoring.consoleLogger("[service-a]"))
=======
  val transport = NettyTransport.single(addr1).run
  val stopA = env1.serveNetty(addr1, monitoring = Monitoring.consoleLogger("[service-a]")).run
>>>>>>> 05928901

  // And expose an `Endpoint` for making requests to this service
  val serviceA: Endpoint = Endpoint.single(transport)

  // Define a service exposing an `average` function, which calls `serviceA`.
  val env2 = Environment.empty
    .codec[Double]
    .codec[List[Double]].populate { _
      // This version will make a single request to `serviceA`
      .declare("average2", (xs: List[Double]) => div(sum(xs), length(xs)).run(serviceA))
      // this version will make two requests to `serviceA`, and run them sequentially
      .declare("average", (xs: List[Double]) => for {
        sumR <- sum(xs).run(serviceA)
        countR <- length(xs).run(serviceA)
      } yield sumR / countR )
      // Using infix syntax
      .declare("average3", (xs: List[Double]) => (sum(xs) / length(xs)).run(serviceA))
      // This version will make three requests to `serviceA`, but will make
      // the first two requests (for the sum and count) in parallel
      .declare("average4", (xs: List[Double]) =>
        // The number of round trips is just the number of calls to run
        div(sum(xs).run(serviceA),
            length(xs).run(serviceA)).run(serviceA)
      )
      // This version checks the "flux-capacitor-status" key of the header
      .declare("average5", (xs: List[Double]) => for {
        ctx <- Response.ask
        avg <- if (ctx.header.contains("flux-capacitor")) {
                 println("Flux capacitor is enabled, calling service A in a single request!!")
                 (sum(xs) / length(xs)).run(serviceA)
               }
               else // okay, do the same thing anyway
                 (sum(xs) / length(xs)).run(serviceA)
      } yield avg)
    }

  // Manually generate the client API for this service
  val average = Remote.ref[List[Double] => Double]("average")
  val average2 = Remote.ref[List[Double] => Double]("average2")
  val average3 = Remote.ref[List[Double] => Double]("average3")
  val average4 = Remote.ref[List[Double] => Double]("average4")
  val average5 = Remote.ref[List[Double] => Double]("average5")

  // Serve these functions
  val addr2 = new java.net.InetSocketAddress("localhost", 8082)
<<<<<<< HEAD
  val stopB = env2.serve(addr2, monitoring=Monitoring.consoleLogger("[service-b]"))
  val transport2 = NettyTransport.single(addr2)
=======
  val stopB = env2.serveNetty(addr2, monitoring=Monitoring.consoleLogger("[service-b]")).run
  val transport2 = NettyTransport.single(addr2).run
>>>>>>> 05928901
  val serviceB: Endpoint = Endpoint.single(transport2)

  try {
    val ctx = Response.Context.empty ++ List("flux-capacitor" -> "great SCOTT!")
    val M = Monitoring.consoleLogger("[client]")
    val r1: Task[Double] = average(List(1.0, 2.0, 3.0)).runWithContext(at = serviceB, ctx, M)
    val r2: Task[Double] = average2(List(1.0, 2.0)).runWithContext(at = serviceB, ctx, M)
    val r3: Task[Double] = average3((0 to 10).map(_.toDouble).toList).runWithContext(at = serviceB, ctx, M)
    val r4: Task[Double] = average4((1 to 5).map(_.toDouble).toList).runWithContext(at = serviceB, ctx, M)
    val r5: Task[Double] = average5((1 to 5).map(_.toDouble).toList).runWithContext(at = serviceB, ctx, M)
    println { "RESULT 1: " + r1.run }
    println
    println { "RESULT 2: " + r2.run }
    println
    println { "RESULT 3: " + r3.run }
    println
    println { "RESULT 4: " + r4.run }
    println
    println { "RESULT 5: " + r5.run }
  }
  finally {
    stopA.run
    stopB.run
    transport.shutdown.run
    transport2.shutdown.run
  }
}<|MERGE_RESOLUTION|>--- conflicted
+++ resolved
@@ -52,13 +52,8 @@
 
   // Serve these functions
   val addr1 = new java.net.InetSocketAddress("localhost", 8081)
-<<<<<<< HEAD
-  val transport = NettyTransport.single(addr1)
-  val stopA = env1.serve(addr1, monitoring = Monitoring.consoleLogger("[service-a]"))
-=======
   val transport = NettyTransport.single(addr1).run
-  val stopA = env1.serveNetty(addr1, monitoring = Monitoring.consoleLogger("[service-a]")).run
->>>>>>> 05928901
+  val stopA = env1.serve(addr1, monitoring = Monitoring.consoleLogger("[service-a]")).run
 
   // And expose an `Endpoint` for making requests to this service
   val serviceA: Endpoint = Endpoint.single(transport)
@@ -104,13 +99,8 @@
 
   // Serve these functions
   val addr2 = new java.net.InetSocketAddress("localhost", 8082)
-<<<<<<< HEAD
-  val stopB = env2.serve(addr2, monitoring=Monitoring.consoleLogger("[service-b]"))
-  val transport2 = NettyTransport.single(addr2)
-=======
-  val stopB = env2.serveNetty(addr2, monitoring=Monitoring.consoleLogger("[service-b]")).run
+  val stopB = env2.serve(addr2, monitoring=Monitoring.consoleLogger("[service-b]")).run
   val transport2 = NettyTransport.single(addr2).run
->>>>>>> 05928901
   val serviceB: Endpoint = Endpoint.single(transport2)
 
   try {
