//: ----------------------------------------------------------------------------
//: Copyright (C) 2014 Verizon.  All Rights Reserved.
//:
//:   Licensed under the Apache License, Version 2.0 (the "License");
//:   you may not use this file except in compliance with the License.
//:   You may obtain a copy of the License at
//:
//:       http://www.apache.org/licenses/LICENSE-2.0
//:
//:   Unless required by applicable law or agreed to in writing, software
//:   distributed under the License is distributed on an "AS IS" BASIS,
//:   WITHOUT WARRANTIES OR CONDITIONS OF ANY KIND, either express or implied.
//:   See the License for the specific language governing permissions and
//:   limitations under the License.
//:
//: ----------------------------------------------------------------------------

package remotely
package examples

import java.net.InetSocketAddress
import remotely.transport.netty.NettyTransport
import scalaz.concurrent.{Strategy,Task}
import codecs._

object Simple {

  def foo(i: Int): String = "BONUS"

  // on server, populate environment with codecs and values
  val env = Environment.empty
    .codec[Int]
    .codec[String]
    .codec[Double]
    .codec[Float]
    .codec[List[Int]]
    .codec[List[String]].populate { _
      .declareStrict("sum", (d: List[Int]) => d.sum )
      .declare("fac", (n: Int) => Response.delay { (1 to n).foldLeft(1)(_ * _)} ) // async functions also work
      .declareStrict("foo", foo _ ) // referencing existing functions works, too
    }

  val addr = new InetSocketAddress("localhost", 8083)

  // on client - create local, typed declarations for server
  // functions you wish to call. This can be code generated
  // from `env`, since `env` has name/types for all declarations!
  import Remote.implicits._

  val fac = Remote.ref[Int => Int]("fac")
  val gcd = Remote.ref[(Int,Int) => Int]("gcd")
  val sum = Remote.ref[List[Int] => Int]("sum")

  // And actual client code uses normal looking function calls
  val ar = fac(9)
  val ar1 = gcd(1, 2)
  val ar3 = sum(List(0,1,2,3,4))
  val ar2: Remote[Int] = ar
  val r: Remote[Int] = ar3
}

object SimpleMain extends App {
  import Simple.{env,addr,sum}
  import Remote.implicits._

  println(env)

  // create a server for this environment
<<<<<<< HEAD
  val server = env.serve(addr, monitoring = Monitoring.consoleLogger("[server]"))
=======
  val server = env.serveNetty(addr, monitoring = Monitoring.consoleLogger("[server]")).run
>>>>>>> 05928901

  val transport = NettyTransport.single(addr).run
  val expr: Remote[Int] = sum(List(0,1,2,3,4))
  val loc: Endpoint = Endpoint.single(transport)
  val result: Task[Int] = expr.runWithContext(loc, Response.Context.empty, Monitoring.consoleLogger("[client]"))

  // running a couple times just to see the latency improve for subsequent reqs
  try println { result.run; result.run; result.run }
  finally {
    transport.shutdown.run
    server.run
  }
}<|MERGE_RESOLUTION|>--- conflicted
+++ resolved
@@ -66,11 +66,7 @@
   println(env)
 
   // create a server for this environment
-<<<<<<< HEAD
-  val server = env.serve(addr, monitoring = Monitoring.consoleLogger("[server]"))
-=======
-  val server = env.serveNetty(addr, monitoring = Monitoring.consoleLogger("[server]")).run
->>>>>>> 05928901
+  val server = env.serve(addr, monitoring = Monitoring.consoleLogger("[server]")).run
 
   val transport = NettyTransport.single(addr).run
   val expr: Remote[Int] = sum(List(0,1,2,3,4))
