//: ----------------------------------------------------------------------------
//: Copyright (C) 2014 Verizon.  All Rights Reserved.
//:
//:   Licensed under the Apache License, Version 2.0 (the "License");
//:   you may not use this file except in compliance with the License.
//:   You may obtain a copy of the License at
//:
//:       http://www.apache.org/licenses/LICENSE-2.0
//:
//:   Unless required by applicable law or agreed to in writing, software
//:   distributed under the License is distributed on an "AS IS" BASIS,
//:   WITHOUT WARRANTIES OR CONDITIONS OF ANY KIND, either express or implied.
//:   See the License for the specific language governing permissions and
//:   limitations under the License.
//:
//: ----------------------------------------------------------------------------

package remotely
package test

import scodec.Codec

case class Foo(a: Int)
case class Bar(a: Int)

object DescribeTestOlderProtocol {
  implicit lazy val fooCodec: Codec[Foo] = codecs.int32.as[Foo]
  implicit lazy val barCodec: Codec[Bar] = codecs.int32.as[Bar]
  implicit lazy val sigCodec: Codec[List[Signature]] = codecs.list(Signature.signatureCodec)

  val definition = Protocol.empty
    .codec[Foo]
    .codec[Bar]
    .specify0("foo", Type.strict[Foo])
    .specify1("fooId", Field.strict[Foo]("in"), Type.strict[Foo])
    .specify1("foobar", Field.strict[Foo]("in"), Type.strict[Bar])
}


/**
  * This is just like the older protocol, but it adds a new method
  */
object DescribeTestNewerProtocol {
  implicit lazy val fooCodec: Codec[Foo] = codecs.int32.as[Foo]
  implicit lazy val barCodec: Codec[Bar] = codecs.int32.as[Bar]
  implicit lazy val sigCodec: Codec[List[Signature]] = codecs.list(Signature.signatureCodec)

  val definition = Protocol.empty
    .codec[Foo]
    .codec[Bar]
<<<<<<< HEAD
    .specify0("foo", Type.strict[Foo])
    .specify1("fooId", Field.strict[Foo]("in"), Type.strict[Foo])
    .specify1("foobar", Field.strict[Foo]("in"), Type.strict[Bar])
    .specify0("bar", Type.strict[Bar])
}
=======
    .specify0("foo", Type[Foo])
    .specify1("fooId", Field.strict[Foo]("in"), Type[Foo])
    .specify1("foobar", Field.strict[Foo]("in"), Type[Bar])
    .specify0("bar", Type[Bar])
}
>>>>>>> 0562b4e3
<|MERGE_RESOLUTION|>--- conflicted
+++ resolved
@@ -48,16 +48,8 @@
   val definition = Protocol.empty
     .codec[Foo]
     .codec[Bar]
-<<<<<<< HEAD
     .specify0("foo", Type.strict[Foo])
     .specify1("fooId", Field.strict[Foo]("in"), Type.strict[Foo])
     .specify1("foobar", Field.strict[Foo]("in"), Type.strict[Bar])
     .specify0("bar", Type.strict[Bar])
-}
-=======
-    .specify0("foo", Type[Foo])
-    .specify1("fooId", Field.strict[Foo]("in"), Type[Foo])
-    .specify1("foobar", Field.strict[Foo]("in"), Type[Bar])
-    .specify0("bar", Type[Bar])
-}
->>>>>>> 0562b4e3
+}