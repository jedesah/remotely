--- conflicted
+++ resolved
@@ -39,11 +39,7 @@
 
   val addr = new java.net.InetSocketAddress("localhost", 9001)
   val server = new BenchmarkServerImpl
-<<<<<<< HEAD
-  val shutdown: Task[Unit] = server.environment.serve(addr)
-=======
-  val shutdown: Task[Unit] = server.environment.serveNetty(addr).run
->>>>>>> 05928901
+  val shutdown: Task[Unit] = server.environment.serve(addr).run
 
   val endpoint = Endpoint.single(NettyTransport.single(addr).run)
 
