--- conflicted
+++ resolved
@@ -43,10 +43,6 @@
     val port = Integer.parseInt(argv(0))
     val addr = new java.net.InetSocketAddress("localhost", port)
     val server = new BenchmarkServerImpl
-<<<<<<< HEAD
-    val shutdown: Task[Unit] = server.environment.serve(addr)
-=======
-    val shutdown: Task[Unit] = server.environment.serveNetty(addr).run
->>>>>>> 05928901
+    val shutdown: Task[Unit] = server.environment.serve(addr).run
   }
 }